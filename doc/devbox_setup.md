# Prepare your development environment

This document describes how to prepare your development environment to use the *Microsoft Azure IoT device SDK for C*. It describes preparing a development environment in Windows using Visual Studio and in Linux.

- [Setup a Windows development environment](#windows)
- [Setup a Linux development environment](#linux)
- [Sample applications](#samplecode)

<a name="windows"/>
## Setup a Windows development environment

This section shows you how to use Visual Studio to build an IoT Hubs client application to run on Windows.

- Install [Visual Studio 2015][visual-studio]. You should ensure that your Visual Studio installation includes Visual C++ 2015 and NuGet Package Manager.

- Install [git](www.git-scm.com) making sure git.exe can be run from a command line.

<<<<<<< HEAD
- Clone the latest version of this repository to your local machine. Use the **master** branch to ensure you fetch the latest release version.
=======
- Install [nuget](www.nuget.org). nuget.exe must be in your PATH so it is executable from any location.

- Clone the latest version of this repository ([azure-iot-sdks](https://github.com/Azure/azure-iot-sdks)) to your local machine. Use the **master** branch to ensure you fetch the latest release version.
>>>>>>> 533bde40

## Preparing QPID Proton libraries in Windows

To use the AMQP samples provided your machine must have the QPID Proton-C library.  There are two ways to use the obtain the library, use a Nuget package or build the library from git.

### Using QPID Proton Nuget package in Windows

1. Within Visual Studio 2015 right click on the IoTHub_client solution and select "Manage NuGet Package for Solutions"

2. Enter Apache.QPID.Proton.AzureIot in the Search box (Ctrl+E) to find the Proton NuGet Package.

3. Select the Apache.QPID.Proton.AzureIot package and on the right pane click the Install button.

4. Enter Ok at the dialog and Accept the license terms to continue.

### Rebuilding the QPID Proton library in Windows

1. Create a folder on your development machine in which to download the proton libraries. This example uses the location **C:\Proton**.

2. Create an environment variable **PROTON_PATH=C:\Proton** that points to the folder.

3. Install [cmake](http://www.cmake.org/) (make sure it is installed in your path, type "cmake -version" to verify).

4. Install  [Python ver. 2.7.9](https://www.python.org/downloads/) (make sure it is installed in your path, type "python -V" to verify).

5. Open a Visual Studio 2015 x86 Native Tools command prompt.

6. Run the script **build_proton.cmd** in the **\build_all\windows** directory to build the proton libraries. You need to complete this step before continuing to the next section.

### Building the Apache MQTT library in Windows

1. Create the environment variables **OpenSSLDir=c:\OpenSSL** and **PAHO_PATH=c:\Paho**.

2. Install [Perl ver. 5.20.2 or higher](https://www.perl.org/get.html) (make sure it is installed in your path, type "perl -v" to verify).

3. Open a Command Prompt.

4. To build the MQTT library, run the script **build_paho.cmd** in the **\build_all\windows** directory.

5. In order to test MQTT End2End you have to make sure to deploy a [Protocol Gateway](https://github.com/Azure/azure-iot-protocol-gateway/blob/master/README.md).

### Verify your environment

You can build the Windows samples to verify that your environment is setup correctly.

1. Open a Visual Studio developer command prompt.

2. Navigate to the **c\\build_all\\windows** folder in your local copy of the repository.

3. Run the `build.cmd` script.

This script builds the **iothub_client** and **serializer** libraries and their associated samples. It also runs the test suite.

**Note:** You will not be able to run the samples until you configure them with a valid IoT Hub device connection string. For more information, see [Run sample on Windows](run_sample_on_Windows.md) or [Run sample on desktop Linux](run_sample_on_desktop_linux.md).

To view the projects and examine the source code, open the **c\\iothubclient\\build\\windows\\iothub_client.sln** or **c\\serializer\\build\\windows\\serializer.sln** solution files.

You should use one of the sample applications as a template to get started when you are creating your own client applications.

**Note:** some of the projects in these solutions use the **Apache.QPID.Proton.AzureIot** NuGet package to reference the QPID Proton libraries, some use the QPID Proton libraries referenced by the **PROTON_PATH** environment variable.

<a name="linux"/>
## Setup a Linux development environment

This section shows you how to setup a development environment for the *Microsoft Azure IoT device SDK for C* on a clean installation of Ubuntu Linux.

1. Clone this repository ([azure-iot-sdks](https://github.com/Azure/azure-iot-sdks)) to the Ubuntu machine you are using.

2. Open a shell and navigate to the folder **c/build_all/linux** in your local copy of the repository.

3. Execute the `setup.sh` script to install the prerequisite packages and the dependant libraries.

4. Run the `build.sh` script.

This script builds the **iothub_client** and **serializer** libraries and their associated samples.

**Note:** you will not be able to run the samples until you configure them with a valid IoT Hub device connection string. For more information, see [Run sample on Linux](run_sample_on_desktop_linux.md).

<a name="samplecode"/>
## Sample applications

This repository contains various C sample applications that illustrate how to use the Microsoft Azure IoT device SDK for C. For more information, see the [readme][readme].

To run the sample applications and send device-to-cloud messages to IoT Hub, and receive cloud-to-device messages from IoT Hub, use the [device explorer tool](../../tools/DeviceExplorer/doc/how_to_use_device_explorer.md) utility. This utility only runs on Windows.

[visual-studio]: https://www.visualstudio.com/
[readme]: ../readme.md
[device-explorer]: ../../tools/DeviceExplorer/doc/how_to_use_device_explorer.md<|MERGE_RESOLUTION|>--- conflicted
+++ resolved
@@ -15,13 +15,7 @@
 
 - Install [git](www.git-scm.com) making sure git.exe can be run from a command line.
 
-<<<<<<< HEAD
 - Clone the latest version of this repository to your local machine. Use the **master** branch to ensure you fetch the latest release version.
-=======
-- Install [nuget](www.nuget.org). nuget.exe must be in your PATH so it is executable from any location.
-
-- Clone the latest version of this repository ([azure-iot-sdks](https://github.com/Azure/azure-iot-sdks)) to your local machine. Use the **master** branch to ensure you fetch the latest release version.
->>>>>>> 533bde40
 
 ## Preparing QPID Proton libraries in Windows
 
